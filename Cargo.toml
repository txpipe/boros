[package]
name = "boros"
description = "Tx omnivore"
version = "0.1.0"
edition = "2021"
repository = "https://github.com/txpipe/boros"
homepage = "https://github.com/txpipe/boros"
documentation = "https://docs.rs/boros"
license = "Apache-2.0"
readme = "README.md"
authors = ["Santiago Carmuega <santiago@carmuega.me>"]


[dependencies]
anyhow = "1.0.95"
async-trait = "0.1.85"
chrono = "0.4.39"
config = { version = "0.15.4", features = ["toml"] }
futures-util = "0.3.31"
gasket = { git = "https://github.com/construkts/gasket-rs.git", features = ["derive"] }
hex = "0.4.3"
itertools = "0.14.0"
pallas = "0.32.0"
rocket = "0.5.1"
serde = { version = "1.0.217", features = ["derive"] }
<<<<<<< HEAD
thiserror = "2.0.11"
=======
sqlx = { version = "0.8.3", features = ["runtime-tokio-rustls", "sqlite", "chrono"] }
>>>>>>> 9d7cbe17
tokio = { version = "1.42.0", features = ["macros", "rt-multi-thread"] }
tonic = { version = "0.12.3", features = ["tls"] }
tonic-reflection = "0.12.3"
tracing = "0.1.41"
tracing-subscriber = { version = "0.3.19", features = ["env-filter"] }<|MERGE_RESOLUTION|>--- conflicted
+++ resolved
@@ -23,11 +23,8 @@
 pallas = "0.32.0"
 rocket = "0.5.1"
 serde = { version = "1.0.217", features = ["derive"] }
-<<<<<<< HEAD
 thiserror = "2.0.11"
-=======
 sqlx = { version = "0.8.3", features = ["runtime-tokio-rustls", "sqlite", "chrono"] }
->>>>>>> 9d7cbe17
 tokio = { version = "1.42.0", features = ["macros", "rt-multi-thread"] }
 tonic = { version = "0.12.3", features = ["tls"] }
 tonic-reflection = "0.12.3"
