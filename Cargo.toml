--- conflicted
+++ resolved
@@ -21,10 +21,7 @@
 gasket = { git = "https://github.com/construkts/gasket-rs.git", features = ["derive"] }
 hex = "0.4.3"
 itertools = "0.14.0"
-<<<<<<< HEAD
 pallas = { path = "../pallas/pallas" }
-=======
->>>>>>> 4776aa1b
 protoc-wkt = "1.0.0"
 rocket = "0.5.1"
 serde = { version = "1.0.217", features = ["derive"] }
