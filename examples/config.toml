--- conflicted
+++ resolved
@@ -26,9 +26,6 @@
 [[queues]]
 name = "banana"
 weight = 2
-<<<<<<< HEAD
-chained = false
-=======
 chained = false
 server_signing = true
 
@@ -36,5 +33,4 @@
 api_addr = "http://127.0.0.1:8200"
 token = "your root token"
 path = "path"
-key = "key"
->>>>>>> 5bbcd7d6
+key = "key"