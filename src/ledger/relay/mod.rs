--- conflicted
+++ resolved
@@ -1,52 +1,3 @@
-<<<<<<< HEAD
-use async_trait::async_trait;
-use rand::seq::IndexedRandom;
-
-/// A simple trait for returning a list of relay addresses in the format "hostname:port".
-#[async_trait]
-pub trait RelayDataAdapter {
-    async fn get_relays(&self) -> Vec<String>;
-}
-
-/// A mock provider that returns a pre-defined list of string addresses, e.g., ["relay1:3001", "relay2:3002"].
-pub struct MockRelayDataAdapter {
-    pub mock_relays: Vec<String>,
-}
-
-#[async_trait]
-impl RelayDataAdapter for MockRelayDataAdapter {
-    async fn get_relays(&self) -> Vec<String> {
-        self.mock_relays.clone()
-    }
-}
-
-impl MockRelayDataAdapter {
-    pub fn new() -> Self {
-        Self {
-            mock_relays: vec![
-                "109.205.181.113:7900".to_string(),
-                "194.163.149.210:6000".to_string(),
-                "preview.adastack.net:3001".to_string(),
-                "pv-relays.digitalfortress.online:8001".to_string(),
-                "preview-relays.onyxstakepool.com:3001".to_string(),
-                "preview.frcan.com:6010".to_string(),
-                "preview.leadstakepool.com:3001".to_string(),
-                "preview.leadstakepool.com:3002".to_string(),
-                "relay.preview.cardanostakehouse.com:11000".to_string(),
-                "130.162.231.122:6001".to_string(),
-            ],
-        }
-    }
-
-    pub async fn pick_peer_rand_from_relay(&self) -> Option<String> {
-        let mut rng = rand::rng();
-        let candidates = self.get_relays().await;
-
-        candidates.choose(&mut rng).cloned()
-    }
-}
-
-=======
 /// A simple trait for returning a list of relay addresses in the format "hostname:port".
 #[allow(dead_code)]
 #[async_trait::async_trait]
@@ -54,7 +5,6 @@
     async fn get_relays(&self) -> Vec<String>;
 }
 
->>>>>>> 4c0ed459
 #[cfg(test)]
 mod tests {
     use super::*;
@@ -74,18 +24,9 @@
 
     #[test]
     async fn it_returns_mock_relays() {
-<<<<<<< HEAD
-        // let provider = MockRelayDataAdapter {
-        //     mock_relays: vec![
-        //         "relay1:3001".to_string(),
-        //         "relay2:3002".to_string(),
-        //     ],
-        // };
-=======
         let provider = MockRelayDataProvider {
             mock_relays: vec!["relay1:3001".to_string(), "relay2:3002".to_string()],
         };
->>>>>>> 4c0ed459
 
         // let relays = provider.get_relays().await;
 
