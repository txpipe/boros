--- conflicted
+++ resolved
@@ -41,15 +41,7 @@
 
     let priority = Arc::new(Priority::new(tx_storage.clone(), config.queues));
 
-<<<<<<< HEAD
-    let ingest = ingest::Stage::new(tx_storage.clone(), priority.clone(),u5c_data_adapter.clone());
-    let fanout = fanout::Stage::new(
-        config.peer_manager,
-        relay_adapter.clone(),
-        u5c_data_adapter.clone(),
-=======
     let mut ingest = ingest::Stage::new(
->>>>>>> 903aad21
         tx_storage.clone(),
         priority.clone(),
         u5c_data_adapter.clone(),
