--- conflicted
+++ resolved
@@ -6,13 +6,9 @@
     ledger::{
         relay::{MockRelayDataAdapter, RelayDataAdapter},
         u5c::{Point, U5cDataAdapterImpl},
-<<<<<<< HEAD
-    }, network::peer_manager::PeerManager, priority::Priority, storage::{
-=======
-    },
+    }, network::peer_manager::PeerManager,
     queue::priority::Priority,
     storage::{
->>>>>>> 6d2be22c
         sqlite::{SqliteCursor, SqliteTransaction},
         Cursor,
     }, Config
