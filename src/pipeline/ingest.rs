--- conflicted
+++ resolved
@@ -8,10 +8,7 @@
     priority::Priority,
     storage::{sqlite::SqliteTransaction, Transaction, TransactionStatus},
 };
-<<<<<<< HEAD
-=======
 use super::CAP;
->>>>>>> 69847b53
 
 #[derive(Stage)]
 #[stage(name = "ingest", unit = "Vec<Transaction>", worker = "Worker")]
@@ -40,11 +37,7 @@
     ) -> Result<WorkSchedule<Vec<Transaction>>, WorkerError> {
         let transactions = stage
             .priority
-<<<<<<< HEAD
-            .next(TransactionStatus::Pending)
-=======
             .next(TransactionStatus::Pending, CAP)
->>>>>>> 69847b53
             .await
             .or_retry()?;
 
