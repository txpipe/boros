use std::{sync::Arc, time::Duration};

use gasket::framework::*;
use gasket::messaging::{Message, OutputPort};
use pallas::ledger::traverse::MultiEraTx;
use tokio::time::sleep;
use tracing::info;

use super::CAP;
use crate::ledger::u5c::U5cDataAdapterImpl;
use crate::validation::{evaluate_tx, validate_tx};
use crate::{
    ledger::u5c::U5cDataAdapter,
    queue::priority::Priority,
    storage::{sqlite::SqliteTransaction, Transaction, TransactionStatus},
};

#[derive(Stage)]
#[stage(name = "ingest", unit = "Vec<Transaction>", worker = "Worker")]
pub struct Stage {
    storage: Arc<SqliteTransaction>,
    priority: Arc<Priority>,
    u5c_adapter: Arc<U5cDataAdapterImpl>,
    pub output: OutputPort<Vec<u8>>,
}

impl Stage {
    pub fn new(
        storage: Arc<SqliteTransaction>,
        priority: Arc<Priority>,
        u5c_adapter: Arc<U5cDataAdapterImpl>,
    ) -> Self {
        Self {
            storage,
            priority,
            u5c_adapter,
            output: Default::default(),
        }
    }
}

pub struct Worker;

#[async_trait::async_trait(?Send)]
impl gasket::framework::Worker<Stage> for Worker {
    async fn bootstrap(_stage: &Stage) -> Result<Self, WorkerError> {
        Ok(Self)
    }

    async fn schedule(
        &mut self,
        stage: &mut Stage,
    ) -> Result<WorkSchedule<Vec<Transaction>>, WorkerError> {
        let transactions = stage
            .priority
            .next(TransactionStatus::Pending, CAP)
            .await
            .or_retry()?;

        if !transactions.is_empty() {
            return Ok(WorkSchedule::Unit(transactions));
        }

        sleep(Duration::from_secs(1)).await;
        Ok(WorkSchedule::Idle)
    }

    async fn execute(
        &mut self,
        unit: &Vec<Transaction>,
        stage: &mut Stage,
    ) -> Result<(), WorkerError> {
        for tx in unit {
            let mut tx = tx.clone();
            let metx = MultiEraTx::decode(&tx.raw).map_err(|_| WorkerError::Recv)?;

<<<<<<< HEAD
            validate_tx(&metx, stage.u5c_adapter.clone())
                .await
                .or_retry()?;

            evaluate_tx(&metx, stage.u5c_adapter.clone())
                .await
                .or_retry()?;
=======
            if let Err(e) = stage.validate_tx(&metx).await {
                info!("Transaction {} validation failed: {}", tx.id, e);
                tx.status = TransactionStatus::Failed;
                stage.storage.update(&tx).await.or_retry()?;
                continue;
            }

            if let Err(e) = stage.evaluate_tx(&metx).await {
                info!("Transaction {} evaluation failed: {}", tx.id, e);
                tx.status = TransactionStatus::Failed;
                stage.storage.update(&tx).await.or_retry()?;
                continue;
            }
>>>>>>> ba103c64

            let message = Message::from(tx.raw.clone());

            if let Err(e) = stage.output.send(message).await {
                info!("Failed to broadcast transaction: {}", e);
            } else {
                info!("Transaction {} broadcasted to receivers", tx.id);

                let tip = stage.u5c_adapter.fetch_tip().await.or_retry()?;
                tx.status = TransactionStatus::InFlight;
                tx.slot = Some(tip.0);
                stage.storage.update(&tx).await.or_retry()?;
            }
        }

        Ok(())
    }
}

#[cfg(test)]
mod ingest_tests {
    use std::collections::HashMap;
    use std::str::FromStr;
    use std::sync::Arc;

    use anyhow::Ok;
    use pallas::codec::utils::KeyValuePairs;
    use pallas::crypto::hash::Hash;
    use pallas::ledger::primitives::conway::{
        CostModels, DRepVotingThresholds, PoolVotingThresholds,
    };
    use pallas::ledger::primitives::{ExUnitPrices, ExUnits, RationalNumber};
    use pallas::ledger::traverse::Era;
    use pallas::ledger::validate::utils::{ConwayProtParams, EraCbor, MultiEraProtocolParameters};

    use crate::ledger::u5c::{ChainSyncStream, Point, U5cDataAdapter};

    use crate::storage::{Transaction, TransactionStatus};
    use crate::validation::{evaluate_tx, validate_tx};

    /// Test file = conway6.tx
    /// This test is expected to pass because the transaction is valid.
    #[tokio::test]
    async fn it_should_validate_tx() {
        let _ = tracing_subscriber::fmt().with_env_filter("info").try_init();
        let u5c_data_adapter = Arc::new(MockU5CAdapter);

        let tx_cbor = include_str!("../../test/conway6.tx");
        let mut tx = Transaction::new(1.to_string(), hex::decode(tx_cbor).unwrap());
        tx.status = TransactionStatus::Pending;

        let metx = pallas::ledger::traverse::MultiEraTx::decode(AsRef::as_ref(&tx.raw))
            .ok()
            .unwrap();
        let validation_result = validate_tx(&metx, u5c_data_adapter).await;

        assert!(
            validation_result.is_ok(),
            "Validation failed: {:?}",
            validation_result
        );
    }

    /// Test file = conway6.tx
    /// This test is expected to pass because the transaction is valid.
    #[tokio::test]
    async fn it_should_evaluate_tx() {
        let _ = tracing_subscriber::fmt().with_env_filter("info").try_init();
        let u5c_data_adapter = Arc::new(MockU5CAdapter);

        let tx_cbor = include_str!("../../test/conway6.tx");
        let mut tx = Transaction::new(1.to_string(), hex::decode(tx_cbor).unwrap());
        tx.status = TransactionStatus::Pending;

        let metx = pallas::ledger::traverse::MultiEraTx::decode(AsRef::as_ref(&tx.raw))
            .ok()
            .unwrap();
        let evaluation_result = evaluate_tx(&metx, u5c_data_adapter).await;

        assert!(
            evaluation_result.is_ok(),
            "Evaluation failed: {:?}",
            evaluation_result.iter().len()
        );
    }

    /// Test file = conway6.tx
    /// This test is expected to pass because the transaction is valid.
    #[tokio::test]
    async fn it_should_validate_and_evaluate_tx() {
        let _ = tracing_subscriber::fmt().with_env_filter("info").try_init();
        let u5c_data_adapter = Arc::new(MockU5CAdapter);

        let tx_cbor = include_str!("../../test/conway6.tx");
        let mut tx = Transaction::new(1.to_string(), hex::decode(tx_cbor).unwrap());
        tx.status = TransactionStatus::Pending;

        let metx = pallas::ledger::traverse::MultiEraTx::decode(AsRef::as_ref(&tx.raw))
            .ok()
            .unwrap();
        let validation_result = validate_tx(&metx, u5c_data_adapter.clone()).await;
        let evaluation_result = evaluate_tx(&metx, u5c_data_adapter.clone()).await;

        assert!(
            validation_result.is_ok(),
            "Validation failed: {:?}",
            validation_result
        );
        assert!(
            evaluation_result.is_ok(),
            "Evaluation failed: {:?}",
            evaluation_result.iter().len()
        );
    }

    /// Test file = conway3.tx
    /// This test is expected to fail because the transaction is unwitnessed.
    #[tokio::test]
    async fn it_should_not_validate_tx() {
        let _ = tracing_subscriber::fmt().with_env_filter("info").try_init();
        let u5c_data_adapter = Arc::new(MockU5CAdapter);

        let tx_cbor = include_str!("../../test/conway3.tx");
        let mut tx = Transaction::new(1.to_string(), hex::decode(tx_cbor).unwrap());
        tx.status = TransactionStatus::Pending;

        let metx = pallas::ledger::traverse::MultiEraTx::decode(AsRef::as_ref(&tx.raw))
            .ok()
            .unwrap();
        let validation_result = validate_tx(&metx, u5c_data_adapter).await;

        assert!(
            validation_result.is_err(),
            "Validation failed: {:?}",
            validation_result
        );
    }

    /// Test file = conway4.tx
    /// This test is expected to fail because
    /// the transaction script hash is invalid.
    #[tokio::test]
    async fn it_should_not_evaluate_tx() {
        let _ = tracing_subscriber::fmt().with_env_filter("info").try_init();
        let u5c_data_adapter = Arc::new(MockU5CAdapter);

        let tx_cbor = include_str!("../../test/conway4.tx");
        let mut tx = Transaction::new(1.to_string(), hex::decode(tx_cbor).unwrap());
        tx.status = TransactionStatus::Pending;

        let metx = pallas::ledger::traverse::MultiEraTx::decode(AsRef::as_ref(&tx.raw))
            .ok()
            .unwrap();
        let evaluation_result = evaluate_tx(&metx, u5c_data_adapter).await;

        assert!(
            evaluation_result.is_err(),
            "Evaluation failed: {:?}",
            evaluation_result.iter().len()
        );
    }

    const BLOCK_SLOT: u64 = 75139211;
    const BLOCK_HASH_BYTES: [u8; 32] = [
        127, 78, 39, 223, 11, 203, 187, 52, 135, 20, 143, 204, 179, 96, 87, 177, 182, 107, 20, 103,
        233, 81, 164, 111, 86, 100, 110, 82, 216, 24, 103, 112,
    ];
    struct MockU5CAdapter;

    #[async_trait::async_trait]
    impl U5cDataAdapter for MockU5CAdapter {
        async fn fetch_tip(&self) -> Result<Point, anyhow::Error> {
            Ok((BLOCK_SLOT, BLOCK_HASH_BYTES.to_vec()))
        }

        async fn fetch_pparams(
            &self,
            _era: Era,
        ) -> Result<MultiEraProtocolParameters, anyhow::Error> {
            Ok(mock_pparams())
        }

        async fn fetch_utxos(
            &self,
            utxo_refs: Vec<(Hash<32>, u32)>,
            era: Era,
        ) -> Result<HashMap<(Hash<32>, u32), EraCbor>, anyhow::Error> {
            let dummy_utxos = build_dummy_utxos(era);

            Ok(utxo_refs
                .into_iter()
                .filter_map(|key| dummy_utxos.get(&key).map(|cbor| (key, cbor.clone())))
                .collect())
        }

        async fn stream(&self) -> anyhow::Result<ChainSyncStream> {
            todo!()
        }
    }

    #[allow(dead_code)]
    fn build_dummy_utxos(era: Era) -> HashMap<(Hash<32>, u32), EraCbor> {
        let test_utxos = [
            (
                "1239c5041f4086d058751fdcc469c2d6c623d77a1105d673e0a96a954b3ca367",
                0,
                vec![
                    130, 88, 57, 0, 70, 147, 192, 172, 82, 93, 4, 92, 176, 164, 231, 91, 211, 173,
                    189, 105, 86, 179, 183, 68, 232, 141, 33, 224, 65, 252, 155, 99, 13, 240, 146,
                    0, 100, 25, 228, 105, 224, 199, 120, 118, 164, 153, 18, 75, 249, 3, 115, 91,
                    67, 76, 121, 137, 247, 168, 9, 10, 26, 0, 76, 75, 64,
                ],
            ),
            (
                "5a3b16ae983c3623b6f516a1a1bcafc124ddd7bebf8406f541c27f24a97d8d8c",
                0,
                vec![
                    163, 0, 88, 29, 112, 250, 174, 96, 7, 44, 69, 209, 33, 182, 229, 138, 227, 92,
                    98, 70, 147, 238, 61, 173, 158, 168, 237, 118, 94, 182, 247, 111, 159, 1, 26,
                    0, 24, 203, 38, 3, 216, 24, 88, 173, 130, 3, 88, 169, 88, 167, 1, 1, 0, 50, 50,
                    50, 50, 50, 50, 37, 51, 48, 2, 50, 50, 50, 50, 50, 83, 51, 0, 115, 55, 14, 144,
                    1, 24, 4, 27, 170, 0, 17, 50, 51, 34, 83, 51, 0, 163, 55, 14, 144, 0, 24, 5,
                    155, 170, 0, 81, 50, 50, 83, 51, 0, 243, 1, 16, 2, 21, 51, 48, 12, 51, 112,
                    233, 0, 1, 128, 105, 186, 160, 3, 19, 55, 30, 110, 184, 192, 64, 192, 56, 221,
                    80, 3, 155, 174, 48, 16, 48, 14, 55, 84, 96, 32, 96, 28, 110, 168, 0, 197, 133,
                    141, 215, 24, 7, 128, 9, 128, 97, 186, 160, 5, 22, 48, 12, 0, 19, 0, 195, 0,
                    208, 1, 48, 9, 55, 84, 0, 34, 198, 1, 70, 1, 96, 6, 96, 18, 0, 70, 1, 0, 4, 96,
                    16, 0, 38, 0, 134, 234, 128, 4, 82, 97, 54, 86, 87, 52, 170, 231, 85, 92, 242,
                    171, 159, 87, 66, 174, 137,
                ],
            ),
            (
                "5c7b2d3c2b871962e3af3785013addb1c66a60c18db73482109aee3f90400ed4",
                0,
                vec![
                    163, 0, 88, 29, 112, 250, 174, 96, 7, 44, 69, 209, 33, 182, 229, 138, 227, 92,
                    98, 70, 147, 238, 61, 173, 158, 168, 237, 118, 94, 182, 247, 111, 159, 1, 26,
                    5, 245, 225, 0, 2, 130, 1, 216, 24, 74, 216, 121, 159, 69, 104, 101, 108, 108,
                    111, 255,
                ],
            ),
            (
                "1d45a092dcfc7e074e33476640d585c9c6853c452991ca053f469f2cd3837d4b",
                0,
                vec![
                    163, 0, 88, 29, 112, 4, 190, 241, 104, 195, 74, 168, 212, 116, 34, 35, 49, 211,
                    6, 86, 117, 79, 223, 213, 150, 0, 87, 66, 192, 251, 151, 137, 37, 1, 26, 0, 15,
                    66, 64, 2, 130, 1, 216, 24, 67, 216, 121, 128,
                ],
            ),
            (
                "97d3baae626b92325447b97256fb07662c8183dca99c53b93916093f2b92cbf3",
                0,
                vec![
                    130, 88, 57, 0, 70, 147, 192, 172, 82, 93, 4, 92, 176, 164, 231, 91, 211, 173,
                    189, 105, 86, 179, 183, 68, 232, 141, 33, 224, 65, 252, 155, 99, 13, 240, 146,
                    0, 100, 25, 228, 105, 224, 199, 120, 118, 164, 153, 18, 75, 249, 3, 115, 91,
                    67, 76, 121, 137, 247, 168, 9, 10, 26, 0, 76, 75, 64,
                ],
            ),
        ];

        test_utxos
            .iter()
            .map(|(hash_str, index, cbor)| {
                let hash = Hash::from_str(hash_str).unwrap();
                ((hash, *index), EraCbor(era, cbor.clone()))
            })
            .collect()
    }

    #[allow(dead_code)]
    fn mock_pparams() -> MultiEraProtocolParameters {
        let pparams = ConwayProtParams {
            system_start: chrono::DateTime::parse_from_rfc3339("2022-10-25T00:00:00Z").unwrap(),
            epoch_length: 86400,
            slot_length: 1,
            minfee_a: 44,
            minfee_b: 155381,
            max_block_body_size: 90112,
            max_transaction_size: 16384,
            max_block_header_size: 1100,
            key_deposit: 2000000,
            pool_deposit: 500000000,
            desired_number_of_stake_pools: 500,
            protocol_version: (9, 0),
            min_pool_cost: 170000000,
            ada_per_utxo_byte: 4310,
            cost_models_for_script_languages: CostModels {
                plutus_v1: Some(vec![
                    100788, 420, 1, 1, 1000, 173, 0, 1, 1000, 59957, 4, 1, 11183, 32, 201305, 8356,
                    4, 16000, 100, 16000, 100, 16000, 100, 16000, 100, 16000, 100, 16000, 100, 100,
                    100, 16000, 100, 94375, 32, 132994, 32, 61462, 4, 72010, 178, 0, 1, 22151, 32,
                    91189, 769, 4, 2, 85848, 228465, 122, 0, 1, 1, 1000, 42921, 4, 2, 24548, 29498,
                    38, 1, 898148, 27279, 1, 51775, 558, 1, 39184, 1000, 60594, 1, 141895, 32,
                    83150, 32, 15299, 32, 76049, 1, 13169, 4, 22100, 10,
                ]),
                plutus_v2: Some(vec![
                    100788, 420, 1, 1, 1000, 173, 0, 1, 1000, 59957, 4, 1, 11183, 32, 201305, 8356,
                    4, 16000, 100, 16000, 100, 16000, 100, 16000, 100, 16000, 100, 16000, 100, 100,
                    100, 16000, 100, 94375, 32, 132994, 32, 61462, 4, 72010, 178, 0, 1, 22151, 32,
                    91189, 769, 4, 2, 85848, 228465, 122, 0, 1, 1, 1000, 42921, 4, 2, 24548, 29498,
                    38, 1, 898148, 27279, 1, 51775, 558, 1, 39184, 1000, 60594, 1, 141895, 32,
                    83150, 32, 15299, 32, 76049, 1, 13169, 4, 22100, 10, 28999, 74, 1, 28999, 74,
                    1, 43285, 552, 1, 44749, 541, 1, 33852, 32, 68246, 32, 72362, 32, 7243, 32,
                    7391, 32, 11546, 32, 85848, 228465, 122, 0, 1, 1, 90434, 519, 0, 1, 74433, 32,
                    85848, 228465, 122, 0, 1, 1, 85848, 228465, 122, 0, 1, 1, 955506, 213312, 0, 2,
                    270652, 22588, 4, 1457325, 64566, 4, 20467, 1, 4, 0, 141992, 32, 100788, 420,
                    1, 1, 81663, 32, 59498, 32, 20142, 32, 24588, 32, 20744, 32, 25933, 32, 24623,
                    32, 43053543, 10, 53384111, 14333, 10,
                ]),
                plutus_v3: Some(vec![
                    100788, 420, 1, 1, 1000, 173, 0, 1, 1000, 59957, 4, 1, 11183, 32, 201305, 8356,
                    4, 16000, 100, 16000, 100, 16000, 100, 16000, 100, 16000, 100, 16000, 100, 100,
                    100, 16000, 100, 94375, 32, 132994, 32, 61462, 4, 72010, 178, 0, 1, 22151, 32,
                    91189, 769, 4, 2, 85848, 123203, 7305, -900, 1716, 549, 57, 85848, 0, 1, 1,
                    1000, 42921, 4, 2, 24548, 29498, 38, 1, 898148, 27279, 1, 51775, 558, 1, 39184,
                    1000, 60594, 1, 141895, 32, 83150, 32, 15299, 32, 76049, 1, 13169, 4, 22100,
                    10, 28999, 74, 1, 28999, 74, 1, 43285, 552, 1, 44749, 541, 1, 33852, 32, 68246,
                    32, 72362, 32, 7243, 32, 7391, 32, 11546, 32, 85848, 123203, 7305, -900, 1716,
                    549, 57, 85848, 0, 1, 90434, 519, 0, 1, 74433, 32, 85848, 123203, 7305, -900,
                    1716, 549, 57, 85848, 0, 1, 1, 85848, 123203, 7305, -900, 1716, 549, 57, 85848,
                    0, 1, 955506, 213312, 0, 2, 270652, 22588, 4, 1457325, 64566, 4, 20467, 1, 4,
                    0, 141992, 32, 100788, 420, 1, 1, 81663, 32, 59498, 32, 20142, 32, 24588, 32,
                    20744, 32, 25933, 32, 24623, 32, 43053543, 10, 53384111, 14333, 10, 43574283,
                    26308, 10,
                ]),
                unknown: KeyValuePairs::from(vec![]),
            },
            execution_costs: ExUnitPrices {
                mem_price: RationalNumber {
                    numerator: 577,
                    denominator: 10000,
                },
                step_price: RationalNumber {
                    numerator: 721,
                    denominator: 10000000,
                },
            },
            max_tx_ex_units: ExUnits {
                mem: 14000000,
                steps: 10000000000,
            },
            max_block_ex_units: ExUnits {
                mem: 62000000,
                steps: 20000000000,
            },
            max_value_size: 5000,
            collateral_percentage: 150,
            max_collateral_inputs: 3,
            expansion_rate: RationalNumber {
                numerator: 6442451,
                denominator: 2147483648,
            },
            treasury_growth_rate: RationalNumber {
                numerator: 13421773,
                denominator: 67108864,
            },
            maximum_epoch: 18,
            pool_pledge_influence: RationalNumber {
                numerator: 5033165,
                denominator: 16777216,
            },
            pool_voting_thresholds: PoolVotingThresholds {
                motion_no_confidence: RationalNumber {
                    numerator: 51,
                    denominator: 100,
                },
                committee_normal: RationalNumber {
                    numerator: 51,
                    denominator: 100,
                },
                committee_no_confidence: RationalNumber {
                    numerator: 51,
                    denominator: 100,
                },
                hard_fork_initiation: RationalNumber {
                    numerator: 51,
                    denominator: 100,
                },
                security_voting_threshold: RationalNumber {
                    numerator: 51,
                    denominator: 100,
                },
            },
            drep_voting_thresholds: DRepVotingThresholds {
                motion_no_confidence: RationalNumber {
                    numerator: 67,
                    denominator: 100,
                },
                committee_normal: RationalNumber {
                    numerator: 67,
                    denominator: 100,
                },
                committee_no_confidence: RationalNumber {
                    numerator: 3,
                    denominator: 5,
                },
                update_constitution: RationalNumber {
                    numerator: 3,
                    denominator: 4,
                },
                hard_fork_initiation: RationalNumber {
                    numerator: 3,
                    denominator: 5,
                },
                pp_network_group: RationalNumber {
                    numerator: 67,
                    denominator: 100,
                },
                pp_economic_group: RationalNumber {
                    numerator: 67,
                    denominator: 100,
                },
                pp_technical_group: RationalNumber {
                    numerator: 67,
                    denominator: 100,
                },
                pp_governance_group: RationalNumber {
                    numerator: 3,
                    denominator: 4,
                },
                treasury_withdrawal: RationalNumber {
                    numerator: 67,
                    denominator: 100,
                },
            },
            min_committee_size: 0,
            committee_term_limit: 365,
            governance_action_validity_period: 30,
            governance_action_deposit: 100000000000,
            drep_deposit: 500000000,
            drep_inactivity_period: 20,
            minfee_refscript_cost_per_byte: RationalNumber {
                numerator: 15,
                denominator: 1,
            },
        };

        MultiEraProtocolParameters::Conway(pparams)
    }
}<|MERGE_RESOLUTION|>--- conflicted
+++ resolved
@@ -74,29 +74,19 @@
             let mut tx = tx.clone();
             let metx = MultiEraTx::decode(&tx.raw).map_err(|_| WorkerError::Recv)?;
 
-<<<<<<< HEAD
-            validate_tx(&metx, stage.u5c_adapter.clone())
-                .await
-                .or_retry()?;
-
-            evaluate_tx(&metx, stage.u5c_adapter.clone())
-                .await
-                .or_retry()?;
-=======
-            if let Err(e) = stage.validate_tx(&metx).await {
+            if let Err(e) = validate_tx(&metx, stage.u5c_adapter.clone()).await {
                 info!("Transaction {} validation failed: {}", tx.id, e);
                 tx.status = TransactionStatus::Failed;
                 stage.storage.update(&tx).await.or_retry()?;
                 continue;
             }
 
-            if let Err(e) = stage.evaluate_tx(&metx).await {
+            if let Err(e) = evaluate_tx(&metx, stage.u5c_adapter.clone()).await {
                 info!("Transaction {} evaluation failed: {}", tx.id, e);
                 tx.status = TransactionStatus::Failed;
                 stage.storage.update(&tx).await.or_retry()?;
                 continue;
             }
->>>>>>> ba103c64
 
             let message = Message::from(tx.raw.clone());
 
