--- conflicted
+++ resolved
@@ -19,12 +19,9 @@
 
 use super::CAP;
 use crate::{
-<<<<<<< HEAD
     ledger::u5c::U5cDataAdapter,
     priority::Priority,
-=======
     queue::priority::Priority,
->>>>>>> 6d2be22c
     storage::{sqlite::SqliteTransaction, Transaction, TransactionStatus},
 };
 
