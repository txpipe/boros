--- conflicted
+++ resolved
@@ -8,11 +8,7 @@
     priority::Priority,
     storage::{sqlite::SqliteTransaction, Transaction, TransactionStatus},
 };
-<<<<<<< HEAD
-
 use super::CAP;
-=======
->>>>>>> da4181de
 
 #[derive(Stage)]
 #[stage(name = "ingest", unit = "Vec<Transaction>", worker = "Worker")]
@@ -41,11 +37,7 @@
     ) -> Result<WorkSchedule<Vec<Transaction>>, WorkerError> {
         let transactions = stage
             .priority
-<<<<<<< HEAD
             .next(TransactionStatus::Pending, CAP)
-=======
-            .next(TransactionStatus::Pending)
->>>>>>> da4181de
             .await
             .or_retry()?;
 
