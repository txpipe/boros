<<<<<<< HEAD
pub mod sqlite;
pub mod in_memory_db;
=======
use chrono::{DateTime, Utc};

pub mod sqlite;

pub enum TransactionPriority {
    LOW,
    MEDIUM,
    HIGH,
}

pub struct TransactionStorage {
    pub id: String,
    pub raw: Vec<u8>,
    pub status: String,
    pub priority: u32,
    pub dependences: Option<Vec<String>>,
    pub created_at: DateTime<Utc>,
    pub updated_at: DateTime<Utc>,
}

#[cfg(test)]
mod tests {
    use super::*;

    impl Default for TransactionStorage {
        fn default() -> Self {
            Self {
                id: "hex".into(),
                raw: "hex".into(),
                status: "pending".into(),
                priority: 1,
                dependences: None,
                created_at: Utc::now(),
                updated_at: Utc::now(),
            }
        }
    }
}
>>>>>>> 9d7cbe17
<|MERGE_RESOLUTION|>--- conflicted
+++ resolved
@@ -1,10 +1,7 @@
-<<<<<<< HEAD
-pub mod sqlite;
-pub mod in_memory_db;
-=======
 use chrono::{DateTime, Utc};
 
 pub mod sqlite;
+pub mod in_memory_db;
 
 pub enum TransactionPriority {
     LOW,
@@ -39,5 +36,4 @@
             }
         }
     }
-}
->>>>>>> 9d7cbe17
+}