use std::{fmt::Display, str::FromStr};

use chrono::{DateTime, Utc};
use serde::Deserialize;

use crate::queue::DEFAULT_QUEUE;

pub mod sqlite;

#[derive(Deserialize, Clone)]
pub struct Config {
    pub db_path: String,
}

#[derive(Debug, Clone)]
pub struct Transaction {
    pub id: String,
    pub raw: Vec<u8>,
    pub status: TransactionStatus,
    pub queue: String,
    pub slot: Option<u64>,
    pub dependencies: Option<Vec<String>>,
    pub created_at: DateTime<Utc>,
    pub updated_at: DateTime<Utc>,
}
impl Transaction {
    pub fn new(id: String, raw: Vec<u8>) -> Self {
        Self {
            id,
            raw,
<<<<<<< HEAD
            // status: TransactionStatus::Pending,
            status: TransactionStatus::Validated,
=======
            status: TransactionStatus::Pending,
>>>>>>> 6d2be22c
            queue: DEFAULT_QUEUE.into(),
            slot: None,
            dependencies: None,
            created_at: Utc::now(),
            updated_at: Utc::now(),
        }
    }
}

#[derive(Debug, Clone)]
pub enum TransactionStatus {
    Pending,
    Validated,
    InFlight,
    Confirmed,
}
impl FromStr for TransactionStatus {
    type Err = anyhow::Error;

    fn from_str(s: &str) -> std::result::Result<Self, Self::Err> {
        match s {
            "pending" => Ok(Self::Pending),
            "validated" => Ok(Self::Validated),
            "inflight" => Ok(Self::InFlight),
            "confirmed" => Ok(Self::Confirmed),
            _ => Err(anyhow::Error::msg("transaction status not supported")),
        }
    }
}
impl Display for TransactionStatus {
    fn fmt(&self, f: &mut std::fmt::Formatter<'_>) -> std::fmt::Result {
        match self {
            Self::Pending => write!(f, "pending"),
            Self::Validated => write!(f, "validated"),
            Self::InFlight => write!(f, "inflight"),
            Self::Confirmed => write!(f, "confirmed"),
        }
    }
}

#[derive(Clone)]
pub struct TransactionState {
    pub queue: String,
    pub count: u32,
}

#[derive(Clone)]
pub struct Cursor {
    pub slot: u64,
    pub hash: Vec<u8>,
}
impl Cursor {
    pub fn new(slot: u64, hash: Vec<u8>) -> Self {
        Self { slot, hash }
    }
}

#[cfg(test)]
mod tests {
    use super::*;

    impl Default for Transaction {
        fn default() -> Self {
            Self {
                id: "hex".into(),
                raw: "hex".into(),
                status: TransactionStatus::Pending,
                queue: DEFAULT_QUEUE.into(),
                slot: None,
                dependencies: None,
                created_at: Utc::now(),
                updated_at: Utc::now(),
            }
        }
    }

    impl Default for Cursor {
        fn default() -> Self {
            Self {
                slot: 1,
                hash: "hex".into(),
            }
        }
    }
}<|MERGE_RESOLUTION|>--- conflicted
+++ resolved
@@ -28,12 +28,7 @@
         Self {
             id,
             raw,
-<<<<<<< HEAD
-            // status: TransactionStatus::Pending,
-            status: TransactionStatus::Validated,
-=======
             status: TransactionStatus::Pending,
->>>>>>> 6d2be22c
             queue: DEFAULT_QUEUE.into(),
             slot: None,
             dependencies: None,
